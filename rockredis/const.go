package rockredis

import (
	"errors"
)

const (
	EngType = "rockredis"
)

type ErrType int64

const (
	NotFound ErrType = 1
)

// for backend store
const (
	NoneType byte = 0
	// 0~10 reserved for system usage

	// table count, stats, index, schema, and etc.
	TableMetaType      byte = 10
	TableIndexMetaType byte = 11

	// for data
	KVType    byte = 21
	HashType  byte = 22
	HSizeType byte = 23
	// current using array list
	ListType   byte = 24
	LMetaType  byte = 25
	ZSetType   byte = 26
	ZSizeType  byte = 27
	ZScoreType byte = 28
	SetType    byte = 29
	SSizeType  byte = 30

	JSONType    byte = 31
	HLLType     byte = 32 // hyperloglog
	GeoHashType byte = 33

	ColumnType byte = 38 // used for column store for OLAP

	// for secondary index data
	IndexDataType byte = 40

	FullTextIndexDataType byte = 50
	// this type has a custom partition key length
	// to allow all the data store in the same partition
	// this type allow the transaction in the same tx group,
	// which will be stored in the same partition
	FixPartType byte = 80
	// in case there are more than 100 kinds of data types,
	// we use the extanded data for more types
	ExtandType  byte = 90
	maxDataType byte = 100

	// use the exp table to store all the expire time for the key
	// and scan periodically to delete the expired keys
	ExpTimeType byte = 101
	ExpMetaType byte = 102
)

var (
	TypeName = map[byte]string{
		KVType:     "kv",
		HashType:   "hash",
		HSizeType:  "hsize",
		ListType:   "list",
		LMetaType:  "lmeta",
		ZSetType:   "zset",
		ZSizeType:  "zsize",
		ZScoreType: "zscore",
		SetType:    "set",
		SSizeType:  "ssize",
	}
)

const (
	defaultScanCount int = 100
	MAX_BATCH_NUM        = 5000
	RANGE_DELETE_NUM     = 100000
)

var (
	errKeySize          = errors.New("invalid key size")
	errValueSize        = errors.New("invalid value size")
	errZSetMemberSize   = errors.New("invalid zset member size")
	errTooMuchBatchSize = errors.New("the batch size exceed the limit")
<<<<<<< HEAD
	errDBClosed         = errors.New("the db is closed")
=======
	errNotMatch         = errors.New("not match")
	errUnsuportType     = errors.New("unsupport type")
>>>>>>> 233109a6
)

const (
	MaxDatabases int = 10240

	MaxTableNameLen int = 255
	MaxColumnLen    int = 255
	//max key size
	MaxKeySize int = 10240

	//max hash field size
	MaxHashFieldSize int = 10240

	//max zset member size
	MaxZSetMemberSize int = 10240

	//max set member size
	MaxSetMemberSize int = 10240

	//max value size
	MaxValueSize int = 1024 * 1024 * 8
)

var (
	ErrZScoreMiss   = errors.New("zset score miss")
	ErrWriteInROnly = errors.New("write not support in readonly mode")
)<|MERGE_RESOLUTION|>--- conflicted
+++ resolved
@@ -88,12 +88,9 @@
 	errValueSize        = errors.New("invalid value size")
 	errZSetMemberSize   = errors.New("invalid zset member size")
 	errTooMuchBatchSize = errors.New("the batch size exceed the limit")
-<<<<<<< HEAD
 	errDBClosed         = errors.New("the db is closed")
-=======
 	errNotMatch         = errors.New("not match")
 	errUnsuportType     = errors.New("unsupport type")
->>>>>>> 233109a6
 )
 
 const (
