package rockredis

import (
	"errors"
	"fmt"
	"io"
	"os"
	"path"
	"path/filepath"
	"sort"
	"strconv"
	"strings"
	"sync"
	"sync/atomic"
	"time"

	"github.com/absolute8511/ZanRedisDB/common"
	"github.com/absolute8511/gorocksdb"
)

const (
	MAX_CHECKPOINT_NUM = 10
)

var dbLog = common.NewLevelLogger(common.LOG_INFO, common.NewDefaultLogger("db"))

func SetLogger(level int32, logger common.Logger) {
	dbLog.SetLevel(level)
	dbLog.Logger = logger
}

func GetCheckpointDir(term uint64, index uint64) string {
	return fmt.Sprintf("%016x-%016x", term, index)
}

type RockOptions struct {
	VerifyReadChecksum             bool   `json:"verify_read_checksum"`
	BlockSize                      int    `json:"block_size"`
	BlockCache                     int    `json:"block_cache"`
	CacheIndexAndFilterBlocks      bool   `json:"cache_index_and_filter_blocks"`
	WriteBufferSize                int    `json:"write_buffer_size"`
	MaxWriteBufferNumber           int    `json:"max_write_buffer_number"`
	MinWriteBufferNumberToMerge    int    `json:"min_write_buffer_number_to_merge"`
	Level0FileNumCompactionTrigger int    `json:"level0_file_num_compaction_trigger"`
	MaxBytesForLevelBase           uint64 `json:"max_bytes_for_level_base"`
	TargetFileSizeBase             uint64 `json:"target_file_size_base"`
	MaxBackgroundFlushes           int    `json:"max_background_flushes"`
	MaxBackgroundCompactions       int    `json:"max_background_compactions"`
	MinLevelToCompress             int    `json:"min_level_to_compress"`
	MaxMainifestFileSize           uint64 `json:"max_mainifest_file_size"`
}

func FillDefaultOptions(opts *RockOptions) {
	// use large block to reduce index block size for hdd
	// if using ssd, should use the default value
	if opts.BlockSize <= 0 {
		opts.BlockSize = 1024 * 64
	}
	// should about 20% less than host RAM
	// http://smalldatum.blogspot.com/2016/09/tuning-rocksdb-block-cache.html
	if opts.BlockCache <= 0 {
		opts.BlockCache = 1024 * 1024 * 256
	}
	// keep level0_file_num_compaction_trigger * write_buffer_size * min_write_buffer_number_tomerge = max_bytes_for_level_base to minimize write amplification
	if opts.WriteBufferSize <= 0 {
		opts.WriteBufferSize = 1024 * 1024 * 64
	}
	if opts.MaxWriteBufferNumber <= 0 {
		opts.MaxWriteBufferNumber = 6
	}
	if opts.MinWriteBufferNumberToMerge <= 0 {
		opts.MinWriteBufferNumberToMerge = 2
	}
	if opts.Level0FileNumCompactionTrigger <= 0 {
		opts.Level0FileNumCompactionTrigger = 2
	}
	if opts.MaxBytesForLevelBase <= 0 {
		opts.MaxBytesForLevelBase = 1024 * 1024 * 256
	}
	if opts.TargetFileSizeBase <= 0 {
		opts.TargetFileSizeBase = 1024 * 1024 * 64
	}
	if opts.MaxBackgroundFlushes <= 0 {
		opts.MaxBackgroundFlushes = 2
	}
	if opts.MaxBackgroundCompactions <= 0 {
		opts.MaxBackgroundCompactions = 4
	}
	if opts.MinLevelToCompress <= 0 {
		opts.MinLevelToCompress = 3
	}
	if opts.MaxMainifestFileSize <= 0 {
		opts.MaxMainifestFileSize = 1024 * 1024 * 32
	}
}

type RockConfig struct {
	DataDir            string
	EnableTableCounter bool
	DefaultReadOpts    *gorocksdb.ReadOptions
	DefaultWriteOpts   *gorocksdb.WriteOptions
	RockOptions
}

func NewRockConfig() *RockConfig {
	c := &RockConfig{
		DefaultReadOpts:    gorocksdb.NewDefaultReadOptions(),
		DefaultWriteOpts:   gorocksdb.NewDefaultWriteOptions(),
		EnableTableCounter: true,
	}
	c.DefaultReadOpts.SetVerifyChecksums(false)
	FillDefaultOptions(&c.RockOptions)
	return c
}

type CheckpointSortNames []string

func (self CheckpointSortNames) Len() int {
	return len(self)
}

func (self CheckpointSortNames) Swap(i, j int) {
	self[i], self[j] = self[j], self[i]
}

func (self CheckpointSortNames) Less(i, j int) bool {
	left := path.Base(self[i])
	right := path.Base(self[j])
	lsplit := strings.SplitN(left, "-", 2)
	rsplit := strings.SplitN(right, "-", 2)
	if len(lsplit) != 2 || len(rsplit) != 2 {
		dbLog.Panicf("the checkpoint name is not valid: %v, %v", left, right)
	}
	lterm, err := strconv.ParseUint(lsplit[0], 16, 64)
	if err != nil {
		dbLog.Panicf("the checkpoint name is not valid: %v, %v, %v", left, right, err)
	}
	lindex, _ := strconv.ParseUint(lsplit[1], 16, 64)
	rterm, _ := strconv.ParseUint(rsplit[0], 16, 64)
	rindex, _ := strconv.ParseUint(rsplit[1], 16, 64)
	if lterm == rterm {
		return lindex < rindex
	}
	return lterm < rterm
}

func purgeOldCheckpoint(keepNum int, checkpointDir string) {
	defer func() {
		if e := recover(); e != nil {
			dbLog.Infof("purge old checkpoint failed: %v", e)
		}
	}()
	checkpointList, err := filepath.Glob(path.Join(checkpointDir, "*-*"))
	if err != nil {
		return
	}
	if len(checkpointList) > keepNum {
		sortedNameList := CheckpointSortNames(checkpointList)
		sort.Sort(sortedNameList)
		for i := 0; i < len(sortedNameList)-keepNum; i++ {
			os.RemoveAll(sortedNameList[i])
			dbLog.Infof("clean checkpoint : %v", sortedNameList[i])
		}
	}
}

type RockDB struct {
	cfg              *RockConfig
	eng              *gorocksdb.DB
	dbOpts           *gorocksdb.Options
	defaultWriteOpts *gorocksdb.WriteOptions
	defaultReadOpts  *gorocksdb.ReadOptions
	wb               *gorocksdb.WriteBatch
	quit             chan struct{}
	wg               sync.WaitGroup
	backupC          chan *BackupInfo
	engOpened        int32
<<<<<<< HEAD
	indexMgr         *IndexMgr
=======
	ttlChecker       *TTLChecker
>>>>>>> 6c2cb0dd
}

func OpenRockDB(cfg *RockConfig) (*RockDB, error) {
	if len(cfg.DataDir) == 0 {
		return nil, errors.New("config error")
	}

	os.MkdirAll(cfg.DataDir, common.DIR_PERM)
	// options need be adjust due to using hdd or sdd, please reference
	// https://github.com/facebook/rocksdb/wiki/RocksDB-Tuning-Guide
	bbto := gorocksdb.NewDefaultBlockBasedTableOptions()
	// use large block to reduce index block size for hdd
	// if using ssd, should use the default value
	bbto.SetBlockSize(cfg.BlockSize)
	// should about 20% less than host RAM
	// http://smalldatum.blogspot.com/2016/09/tuning-rocksdb-block-cache.html
	bbto.SetBlockCache(gorocksdb.NewLRUCache(cfg.BlockCache))
	// cache index and filter blocks can save some memory,
	// if not cache, the index and filter will be pre-loaded in memory
	bbto.SetCacheIndexAndFilterBlocks(cfg.CacheIndexAndFilterBlocks)
	// /* filter should not block_based, use sst based to reduce cpu */
	filter := gorocksdb.NewBloomFilter(10, false)
	bbto.SetFilterPolicy(filter)
	opts := gorocksdb.NewDefaultOptions()
	// optimize filter for hit, use less memory since last level will has no bloom filter
	// opts.OptimizeFilterForHits(true)
	opts.SetBlockBasedTableFactory(bbto)
	opts.SetCreateIfMissing(true)
	opts.SetMaxOpenFiles(-1)
	// keep level0_file_num_compaction_trigger * write_buffer_size * min_write_buffer_number_tomerge = max_bytes_for_level_base to minimize write amplification
	opts.SetWriteBufferSize(cfg.WriteBufferSize)
	opts.SetMaxWriteBufferNumber(cfg.MaxWriteBufferNumber)
	opts.SetMinWriteBufferNumberToMerge(cfg.MinWriteBufferNumberToMerge)
	opts.SetLevel0FileNumCompactionTrigger(cfg.Level0FileNumCompactionTrigger)
	opts.SetMaxBytesForLevelBase(cfg.MaxBytesForLevelBase)
	opts.SetTargetFileSizeBase(cfg.TargetFileSizeBase)
	opts.SetMaxBackgroundFlushes(cfg.MaxBackgroundFlushes)
	opts.SetMaxBackgroundCompactions(cfg.MaxBackgroundCompactions)
	opts.SetMinLevelToCompress(cfg.MinLevelToCompress)
	// we use table, so we use prefix seek feature
	opts.SetPrefixExtractor(gorocksdb.NewFixedPrefixTransform(3))
	opts.SetMemtablePrefixBloomSizeRatio(0.1)
	opts.EnableStatistics()
	opts.SetMaxLogFileSize(1024 * 1024 * 32)
	opts.SetLogFileTimeToRoll(3600 * 24 * 3)
	opts.SetMaxManifestFileSize(cfg.MaxMainifestFileSize)
	// https://github.com/facebook/mysql-5.6/wiki/my.cnf-tuning
	// rate limiter need to reduce the compaction io
	opts.SetUint64AddMergeOperator()

	db := &RockDB{
		cfg:              cfg,
		dbOpts:           opts,
		defaultReadOpts:  cfg.DefaultReadOpts,
		defaultWriteOpts: cfg.DefaultWriteOpts,
		wb:               gorocksdb.NewWriteBatch(),
		backupC:          make(chan *BackupInfo),
		quit:             make(chan struct{}),
	}
	eng, err := gorocksdb.OpenDb(opts, db.GetDataDir())
	if err != nil {
		return nil, err
	}
	db.eng = eng
	db.indexMgr = NewIndexMgr()
	err = db.indexMgr.LoadIndexes(db)
	if err != nil {
		dbLog.Infof("rocksdb %v load index failed: %v", db.GetDataDir(), err)
		return nil, err
	}
	atomic.StoreInt32(&db.engOpened, 1)
	os.MkdirAll(db.GetBackupDir(), common.DIR_PERM)
	dbLog.Infof("rocksdb opened: %v", db.GetDataDir())

	db.ttlChecker = NewTTLChecker(db)

	db.wg.Add(1)
	go func() {
		defer db.wg.Done()
		db.backupLoop()
	}()
	return db, nil
}

func GetBackupDir(base string) string {
	return path.Join(base, "rocksdb_backup")
}

func (r *RockDB) StartTTLChecker() {
	r.wg.Add(1)
	go func() {
		defer r.wg.Done()
		r.ttlChecker.Start()
	}()
}

func (r *RockDB) StopTTLChecker() {
	if r.ttlChecker != nil {
		r.ttlChecker.Stop()
	}
}

func (r *RockDB) GetBackupBase() string {
	return r.cfg.DataDir
}

func (r *RockDB) GetBackupDir() string {
	return GetBackupDir(r.cfg.DataDir)
}

func GetDataDirFromBase(base string) string {
	return path.Join(base, "rocksdb")
}

func (r *RockDB) GetDataDir() string {
	return path.Join(r.cfg.DataDir, "rocksdb")
}

func (r *RockDB) reOpenEng() error {
	var err error
	r.eng, err = gorocksdb.OpenDb(r.dbOpts, r.GetDataDir())
	if err == nil {
		r.indexMgr = NewIndexMgr()
		err = r.indexMgr.LoadIndexes(r)
		if err != nil {
			dbLog.Infof("rocksdb %v load index failed: %v", r.GetDataDir(), err)
			return err
		}

		atomic.StoreInt32(&r.engOpened, 1)
		dbLog.Infof("rocksdb opened: %v", r.GetDataDir())
	}
	return err
}

func (r *RockDB) CompactRange() {
	var rg gorocksdb.Range
	r.eng.CompactRange(rg)
}

func (r *RockDB) closeEng() {
	if r.eng != nil {
		if atomic.CompareAndSwapInt32(&r.engOpened, 1, 0) {
			r.indexMgr.Close()
			r.eng.Close()
			dbLog.Infof("rocksdb closed: %v", r.GetDataDir())
		}
	}
}

func (r *RockDB) Close() {
	select {
	case <-r.quit:
		// already closed
		return
	default:
	}
	close(r.quit)
	r.StopTTLChecker()
	r.wg.Wait()
	r.closeEng()
	if r.defaultReadOpts != nil {
		r.defaultReadOpts.Destroy()
	}
	if r.defaultWriteOpts != nil {
		r.defaultWriteOpts.Destroy()
	}
	if r.wb != nil {
		r.wb.Destroy()
	}
	dbLog.Infof("rocksdb %v closed", r.cfg.DataDir)
}

func (r *RockDB) SetPerfLevel(level int) {
	// TODO:
}

func (r *RockDB) GetStatistics() string {
	return r.dbOpts.GetStatistics()
}

func (r *RockDB) GetInternalStatus() map[string]interface{} {
	status := make(map[string]interface{})
	bbt := r.dbOpts.GetBlockBasedTableFactory()
	if bbt != nil {
		bc := bbt.GetBlockCache()
		if bc != nil {
			status["block-cache-usage"] = bc.GetUsage()
			status["block-cache-pinned-usage"] = bc.GetPinnedUsage()
		}
	}

	memStr := r.eng.GetProperty("rocksdb.estimate-table-readers-mem")
	status["estimate-table-readers-mem"] = memStr
	memStr = r.eng.GetProperty("rocksdb.cur-size-all-mem-tables")
	status["cur-size-all-mem-tables"] = memStr
	memStr = r.eng.GetProperty("rocksdb.cur-size-active-mem-table")
	status["cur-size-active-mem-tables"] = memStr
	return status
}

func (r *RockDB) GetInternalPropertyStatus(p string) string {
	return r.eng.GetProperty(p)
}

type BackupInfo struct {
	backupDir string
	started   chan struct{}
	done      chan struct{}
	rsp       []byte
	err       error
}

func newBackupInfo(dir string) *BackupInfo {
	return &BackupInfo{
		backupDir: dir,
		started:   make(chan struct{}),
		done:      make(chan struct{}),
	}
}

func (self *BackupInfo) WaitReady() {
	select {
	case <-self.started:
	case <-self.done:
	}
}

func (self *BackupInfo) GetResult() ([]byte, error) {
	select {
	case <-self.done:
	}
	return self.rsp, self.err
}

func (r *RockDB) backupLoop() {
	for {
		select {
		case rsp, ok := <-r.backupC:
			if !ok {
				return
			}

			func() {
				defer close(rsp.done)
				dbLog.Infof("begin backup to:%v \n", rsp.backupDir)
				start := time.Now()
				ck, err := gorocksdb.NewCheckpoint(r.eng)
				if err != nil {
					dbLog.Infof("init checkpoint failed: %v", err)
					rsp.err = err
					return
				}
				_, err = os.Stat(rsp.backupDir)
				if !os.IsNotExist(err) {
					dbLog.Infof("checkpoint exist: %v, remove it", rsp.backupDir)
					os.RemoveAll(rsp.backupDir)
				}
				time.AfterFunc(time.Second*2, func() {
					close(rsp.started)
				})
				err = ck.Save(rsp.backupDir)
				if err != nil {
					dbLog.Infof("save checkpoint failed: %v", err)
					rsp.err = err
					return
				}
				cost := time.Now().Sub(start)
				dbLog.Infof("backup done (cost %v), check point to: %v\n", cost.String(), rsp.backupDir)
				// purge some old checkpoint
				rsp.rsp = []byte(rsp.backupDir)
				purgeOldCheckpoint(MAX_CHECKPOINT_NUM, r.GetBackupDir())
			}()
		case <-r.quit:
			return
		}
	}
}

func (r *RockDB) Backup(term uint64, index uint64) *BackupInfo {
	fname := GetCheckpointDir(term, index)
	checkpointDir := path.Join(r.GetBackupDir(), fname)
	bi := newBackupInfo(checkpointDir)
	select {
	case r.backupC <- bi:
	default:
		return nil
	}
	return bi
}

func (r *RockDB) IsLocalBackupOK(term uint64, index uint64) (bool, error) {
	backupDir := r.GetBackupDir()
	checkpointDir := GetCheckpointDir(term, index)
	ro := *r.dbOpts
	ro.SetCreateIfMissing(false)
	db, err := gorocksdb.OpenDbForReadOnly(&ro, path.Join(backupDir, checkpointDir), false)
	if err != nil {
		dbLog.Infof("checkpoint open failed: %v", err)
		return false, err
	}
	db.Close()
	return true, nil
}

func copyFile(src, dst string, override bool) error {
	sfi, err := os.Stat(src)
	if err != nil {
		return err
	}
	if !sfi.Mode().IsRegular() {
		return fmt.Errorf("copyfile: non-regular source file %v (%v)", sfi.Name(), sfi.Mode().String())
	}
	_, err = os.Stat(dst)
	if err != nil {
		if !os.IsNotExist(err) {
			return err
		}
	} else {
		if !override {
			return nil
		}
	}
	in, err := os.Open(src)
	if err != nil {
		return err
	}
	defer in.Close()
	out, err := os.Create(dst)
	if err != nil {
		return err
	}
	_, err = io.Copy(out, in)
	if err != nil {
		out.Close()
		return err
	}
	err = out.Sync()
	if err != nil {
		out.Close()
		return err
	}
	return out.Close()
}

func (r *RockDB) Restore(term uint64, index uint64) error {
	// write meta (snap term and index) and check the meta data in the backup
	backupDir := r.GetBackupDir()
	hasBackup, _ := r.IsLocalBackupOK(term, index)
	if !hasBackup {
		return errors.New("no backup for restore")
	}

	checkpointDir := GetCheckpointDir(term, index)
	start := time.Now()
	dbLog.Infof("begin restore from checkpoint: %v\n", checkpointDir)
	r.closeEng()
	select {
	case <-r.quit:
		return errors.New("db is quiting")
	default:
	}
	// 1. remove all files in current db except sst files
	// 2. get the list of sst in checkpoint
	// 3. remove all the sst files not in the checkpoint list
	// 4. copy all files from checkpoint to current db and do not override sst
	matchName := path.Join(r.GetDataDir(), "*")
	nameList, err := filepath.Glob(matchName)
	if err != nil {
		dbLog.Infof("list files failed:  %v\n", err)
		return err
	}
	ckNameList, err := filepath.Glob(path.Join(backupDir, checkpointDir, "*"))
	if err != nil {
		dbLog.Infof("list checkpoint files failed:  %v\n", err)
		return err
	}
	ckSstNameMap := make(map[string]string)
	for _, fn := range ckNameList {
		if strings.HasSuffix(fn, ".sst") {
			ckSstNameMap[path.Base(fn)] = fn
		}
	}

	for _, fn := range nameList {
		shortName := path.Base(fn)
		if strings.HasPrefix(shortName, "LOG") {
			continue
		}
		if strings.HasSuffix(shortName, ".sst") {
			if fullName, ok := ckSstNameMap[shortName]; ok {
				stat1, err1 := os.Stat(fullName)
				stat2, err2 := os.Stat(fn)
				if err1 == nil && err2 == nil {
					if stat1.Size() == stat2.Size() {
						dbLog.Infof("keeping sst file: %v", fn)
						continue
					} else {
						dbLog.Infof("no keeping sst file %v for mismatch size: %v, %v", fn, stat1, stat2)
					}
				} else {
					dbLog.Infof("no keeping sst file %v for err: %v, %v", fn, err1, err2)
				}
			}
		}
		dbLog.Infof("removing: %v", fn)
		os.RemoveAll(fn)
	}
	for _, fn := range ckNameList {
		if strings.HasPrefix(path.Base(fn), "LOG") {
			dbLog.Infof("ignore copy LOG file: %v", fn)
			continue
		}
		dst := path.Join(r.GetDataDir(), path.Base(fn))
		err := copyFile(fn, dst, false)
		if err != nil {
			dbLog.Infof("copy %v to %v failed: %v", fn, dst, err)
			return err
		} else {
			dbLog.Infof("copy %v to %v done", fn, dst)
		}
	}

	err = r.reOpenEng()
	dbLog.Infof("restore done, cost: %v\n", time.Now().Sub(start))
	if err != nil {
		dbLog.Infof("reopen the restored db failed:  %v\n", err)
	}
	return err
}

func (r *RockDB) ClearBackup(term uint64, index uint64) error {
	backupDir := r.GetBackupDir()
	checkpointDir := GetCheckpointDir(term, index)
	return os.RemoveAll(path.Join(backupDir, checkpointDir))
}

<<<<<<< HEAD
func (r *RockDB) GetIndexSchema(table string) (*common.IndexSchema, error) {
	return r.indexMgr.GetIndexSchemaInfo(r, table)
}

func (r *RockDB) GetAllIndexSchema() (map[string]*common.IndexSchema, error) {
	return r.indexMgr.GetAllIndexSchemaInfo(r)
=======
func (r *RockDB) RegisterKVExpired(f common.OnExpiredFunc) {
	r.ttlChecker.RegisterKVExpired(f)
}

func (r *RockDB) RegisterListExpired(f common.OnExpiredFunc) {
	r.ttlChecker.RegisterListExpired(f)
}

func (r *RockDB) RegisterSetExpired(f common.OnExpiredFunc) {
	r.ttlChecker.RegisterSetExpired(f)
}

func (r *RockDB) RegisterZSetExpired(f common.OnExpiredFunc) {
	r.ttlChecker.RegisterZSetExpired(f)
}

func (r *RockDB) RegisterHashExpired(f common.OnExpiredFunc) {
	r.ttlChecker.RegisterHashExpired(f)
>>>>>>> 6c2cb0dd
}<|MERGE_RESOLUTION|>--- conflicted
+++ resolved
@@ -175,11 +175,8 @@
 	wg               sync.WaitGroup
 	backupC          chan *BackupInfo
 	engOpened        int32
-<<<<<<< HEAD
 	indexMgr         *IndexMgr
-=======
 	ttlChecker       *TTLChecker
->>>>>>> 6c2cb0dd
 }
 
 func OpenRockDB(cfg *RockConfig) (*RockDB, error) {
@@ -617,14 +614,14 @@
 	return os.RemoveAll(path.Join(backupDir, checkpointDir))
 }
 
-<<<<<<< HEAD
 func (r *RockDB) GetIndexSchema(table string) (*common.IndexSchema, error) {
 	return r.indexMgr.GetIndexSchemaInfo(r, table)
 }
 
 func (r *RockDB) GetAllIndexSchema() (map[string]*common.IndexSchema, error) {
 	return r.indexMgr.GetAllIndexSchemaInfo(r)
-=======
+}
+
 func (r *RockDB) RegisterKVExpired(f common.OnExpiredFunc) {
 	r.ttlChecker.RegisterKVExpired(f)
 }
@@ -643,5 +640,4 @@
 
 func (r *RockDB) RegisterHashExpired(f common.OnExpiredFunc) {
 	r.ttlChecker.RegisterHashExpired(f)
->>>>>>> 6c2cb0dd
 }