--- conflicted
+++ resolved
@@ -372,10 +372,9 @@
 	if r.defaultWriteOpts != nil {
 		r.defaultWriteOpts.Destroy()
 	}
-<<<<<<< HEAD
 	if r.wb != nil {
 		r.wb.Destroy()
-=======
+	}
 	if r.dbOpts != nil {
 		r.dbOpts.Destroy()
 		r.dbOpts = nil
@@ -383,7 +382,6 @@
 	if r.lruCache != nil {
 		r.lruCache.Destroy()
 		r.lruCache = nil
->>>>>>> 233109a6
 	}
 	dbLog.Infof("rocksdb %v closed", r.cfg.DataDir)
 }
