package common

import (
	"errors"
	"strings"

	"github.com/tidwall/redcon"
)

const (
	DIR_PERM  = 0755
	FILE_PERM = 0644
)

var (
	SCAN_CURSOR_SEP = []byte(";")
	SCAN_NODE_SEP   = []byte(":")
)

var (
	ErrInvalidCommand    = errors.New("invalid command")
	ErrStopped           = errors.New("the node stopped")
	ErrTimeout           = errors.New("queue request timeout")
	ErrInvalidArgs       = errors.New("invalid arguments")
	ErrInvalidRedisKey   = errors.New("invalid redis key")
	ErrInvalidScanType   = errors.New("invalid scan type")
	ErrEpochMismatch     = errors.New("epoch mismatch")
	ErrInvalidTableName  = errors.New("table name is invalid")
	ErrInvalidScanCursor = errors.New("invalid scan cursor")
	ErrScanCursorNoTable = errors.New("scan cursor must has table")
	ErrUnexpectError     = errors.New("unexpected error")
)

// for out use
type DataType byte

const (
	NONE DataType = iota
	KV
	LIST
	HASH
	SET
	ZSET
	ALL
)

const (
	KVName   = "KV"
	ListName = "LIST"
	HashName = "HASH"
	SetName  = "SET"
	ZSetName = "ZSET"
)

func (d DataType) String() string {
	switch d {
	case KV:
		return KVName
	case LIST:
		return ListName
	case HASH:
		return HashName
	case SET:
		return SetName
	case ZSET:
		return ZSetName
	default:
		return "unknown"
	}
}

type WriteCmd struct {
	Operation string
	Args      [][]byte
}

type KVRecord struct {
	Key   []byte
	Value []byte
}

type KVRecordRet struct {
	Rec KVRecord
	Err error
}

const (
	MAX_BATCH_NUM       = 5000
	MinScore      int64 = -1<<63 + 1
	MaxScore      int64 = 1<<63 - 1
	InvalidScore  int64 = -1 << 63
	MAX_SCAN_JOB        = 10
)

const (
	RangeClose uint8 = 0x00
	RangeLOpen uint8 = 0x01
	RangeROpen uint8 = 0x10
	RangeOpen  uint8 = 0x11
)

type ScorePair struct {
	Score  int64
	Member []byte
}

type CommandFunc func(redcon.Conn, redcon.Command)
type CommandRspFunc func(redcon.Conn, redcon.Command, interface{})
type InternalCommandFunc func(redcon.Command, int64) (interface{}, error)
type MergeCommandFunc func(redcon.Command) (interface{}, error)

type CmdRouter struct {
	wcmds        map[string]CommandFunc
	rcmds        map[string]CommandFunc
	internalCmds map[string]InternalCommandFunc
	mergeCmds    map[string]MergeCommandFunc
}

func NewCmdRouter() *CmdRouter {
	return &CmdRouter{
		wcmds:        make(map[string]CommandFunc),
		rcmds:        make(map[string]CommandFunc),
		internalCmds: make(map[string]InternalCommandFunc),
		mergeCmds:    make(map[string]MergeCommandFunc),
	}
}

func (r *CmdRouter) Register(isWrite bool, name string, f CommandFunc) bool {
	cmds := r.wcmds
	if !isWrite {
		cmds = r.rcmds
	}
	if _, ok := cmds[strings.ToLower(name)]; ok {
		return false
	}
	cmds[name] = f
	return true
}

func (r *CmdRouter) GetCmdHandler(name string) (CommandFunc, bool, bool) {
	v, ok := r.rcmds[strings.ToLower(name)]
	if ok {
		return v, false, ok
	}
	v, ok = r.wcmds[strings.ToLower(name)]
	return v, true, ok
}

func (r *CmdRouter) RegisterInternal(name string, f InternalCommandFunc) bool {
	if _, ok := r.internalCmds[strings.ToLower(name)]; ok {
		return false
	}
	r.internalCmds[name] = f
	return true
}

func (r *CmdRouter) GetInternalCmdHandler(name string) (InternalCommandFunc, bool) {
	v, ok := r.internalCmds[strings.ToLower(name)]
	return v, ok
}

func (r *CmdRouter) RegisterMerge(name string, f MergeCommandFunc) bool {
	if _, ok := r.mergeCmds[strings.ToLower(name)]; ok {
		return false
	}
	r.mergeCmds[name] = f
	return true
}

func (r *CmdRouter) GetMergeCmdHandler(name string) (MergeCommandFunc, bool) {
	v, ok := r.mergeCmds[strings.ToLower(name)]
	return v, ok
}

type StringArray []string

func (a *StringArray) Set(s string) error {
	*a = append(*a, s)
	return nil
}

func (a *StringArray) String() string {
	return strings.Join(*a, ",")
}

const (
	MAX_PARTITION_NUM = 1024
	MAX_REPLICATOR    = 5
)

type MemberInfo struct {
	// the replica id
	ID uint64 `json:"id"`
	// the node id replica belong
	NodeID    uint64 `json:"node_id"`
	GroupName string `json:"group_name"`
	// group id the replica belong (different from namespace)
	GroupID  uint64   `json:"group_id"`
	RaftURLs []string `json:"peer_urls"`
}

func (self *MemberInfo) IsEqual(other *MemberInfo) bool {
	if self == nil || other == nil {
		return false
	}
	if self.ID != other.ID || self.NodeID != other.NodeID ||
		self.GroupName != other.GroupName || self.GroupID != other.GroupID {
		return false
	}
	if len(self.RaftURLs) != len(other.RaftURLs) {
		return false
	}
	for i, v := range self.RaftURLs {
		if v != other.RaftURLs[i] {
			return false
		}
	}
	return true
}

type SnapshotSyncInfo struct {
	ReplicaID   uint64
	NodeID      uint64
	RemoteAddr  string
	HttpAPIPort string
	DataRoot    string
	RsyncModule string
}

type IClusterInfo interface {
	GetSnapshotSyncInfo(string) ([]SnapshotSyncInfo, error)
	// return leader node id, leader epoch, for this namespace
	GetNamespaceLeader(fullNS string) (uint64, int64, error)
	UpdateMeForNamespaceLeader(fullNS string, oldEpoch int64) (int64, error)
}

type ScanResult struct {
	Result     interface{}
	NextCursor []byte
	PartionId  string
	Error      error
<<<<<<< HEAD
}

type IndexState int32

const (
	InitIndex      IndexState = 0
	BuildingIndex  IndexState = 1
	BuildDoneIndex IndexState = 2
	ReadyIndex     IndexState = 3
	DeletedIndex   IndexState = 4
)

type IndexPropertyDType int32

const (
	Int64V  IndexPropertyDType = 0
	Int32V  IndexPropertyDType = 1
	StringV IndexPropertyDType = 2
)

type HsetIndexSchema struct {
	Name       string             `json:"name"`
	IndexField string             `json:"index_field"`
	PrefixLen  int32              `json:"prefix_len"`
	Unique     int32              `json:"unique"`
	ValueType  IndexPropertyDType `json:"value_type"`
	State      IndexState         `json:"state"`
}

type JsonIndexSchema struct {
	State IndexState `json:"state"`
}

type IndexSchema struct {
	HsetIndexes []*HsetIndexSchema `json:"hset_indexes"`
	JsonIndexes []*JsonIndexSchema `json:"json_indexes"`
}

type OnExpiredFunc func([]byte) error

type TTLChecker interface {
	Start()
	Stop()

	RegisterKVExpired(OnExpiredFunc)
	RegisterHashExpired(OnExpiredFunc)
	RegisterListExpired(OnExpiredFunc)
	RegisterSetExpired(OnExpiredFunc)
	RegisterZSetExpired(OnExpiredFunc)
=======
>>>>>>> c04f7327
}<|MERGE_RESOLUTION|>--- conflicted
+++ resolved
@@ -239,7 +239,6 @@
 	NextCursor []byte
 	PartionId  string
 	Error      error
-<<<<<<< HEAD
 }
 
 type IndexState int32
@@ -276,19 +275,4 @@
 type IndexSchema struct {
 	HsetIndexes []*HsetIndexSchema `json:"hset_indexes"`
 	JsonIndexes []*JsonIndexSchema `json:"json_indexes"`
-}
-
-type OnExpiredFunc func([]byte) error
-
-type TTLChecker interface {
-	Start()
-	Stop()
-
-	RegisterKVExpired(OnExpiredFunc)
-	RegisterHashExpired(OnExpiredFunc)
-	RegisterListExpired(OnExpiredFunc)
-	RegisterSetExpired(OnExpiredFunc)
-	RegisterZSetExpired(OnExpiredFunc)
-=======
->>>>>>> c04f7327
 }