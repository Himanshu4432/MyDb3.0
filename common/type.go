package common

import (
	"errors"
	"strings"

	"github.com/tidwall/redcon"
)

const (
	DIR_PERM  = 0755
	FILE_PERM = 0644
)

var (
	SCAN_CURSOR_SEP = []byte(";")
	SCAN_NODE_SEP   = []byte(":")
)

var (
	ErrInvalidCommand    = errors.New("invalid command")
	ErrStopped           = errors.New("the node stopped")
	ErrTimeout           = errors.New("queue request timeout")
	ErrInvalidArgs       = errors.New("invalid arguments")
	ErrInvalidRedisKey   = errors.New("invalid redis key")
	ErrInvalidScanType   = errors.New("invalid scan type")
	ErrEpochMismatch     = errors.New("epoch mismatch")
	ErrInvalidTableName  = errors.New("table name is invalid")
	ErrInvalidScanCursor = errors.New("invalid scan cursor")
	ErrScanCursorNoTable = errors.New("scan cursor must has table")
	ErrUnexpectError     = errors.New("unexpected error")
)

// for out use
type DataType byte

const (
	NONE DataType = iota
	KV
	LIST
	HASH
	SET
	ZSET
	ALL
)

const (
	KVName   = "KV"
	ListName = "LIST"
	HashName = "HASH"
	SetName  = "SET"
	ZSetName = "ZSET"
)

func (d DataType) String() string {
	switch d {
	case KV:
		return KVName
	case LIST:
		return ListName
	case HASH:
		return HashName
	case SET:
		return SetName
	case ZSET:
		return ZSetName
	default:
		return "unknown"
	}
}

type WriteCmd struct {
	Operation string
	Args      [][]byte
}

type KVRecord struct {
	Key   []byte
	Value []byte
}

type KVRecordRet struct {
	Rec KVRecord
	Err error
}

const (
	MAX_BATCH_NUM       = 5000
	MinScore      int64 = -1<<63 + 1
	MaxScore      int64 = 1<<63 - 1
	InvalidScore  int64 = -1 << 63
	MAX_SCAN_JOB        = 10
)

const (
	RangeClose uint8 = 0x00
	RangeLOpen uint8 = 0x01
	RangeROpen uint8 = 0x10
	RangeOpen  uint8 = 0x11
)

type ScorePair struct {
	Score  int64
	Member []byte
}

type CommandFunc func(redcon.Conn, redcon.Command)
type CommandRspFunc func(redcon.Conn, redcon.Command, interface{})
type InternalCommandFunc func(redcon.Command, int64) (interface{}, error)
type MergeCommandFunc func(redcon.Command) (interface{}, error)

type CmdRouter struct {
	wcmds        map[string]CommandFunc
	rcmds        map[string]CommandFunc
	internalCmds map[string]InternalCommandFunc
	mergeCmds    map[string]MergeCommandFunc
}

func NewCmdRouter() *CmdRouter {
	return &CmdRouter{
		wcmds:        make(map[string]CommandFunc),
		rcmds:        make(map[string]CommandFunc),
		internalCmds: make(map[string]InternalCommandFunc),
		mergeCmds:    make(map[string]MergeCommandFunc),
	}
}

func (r *CmdRouter) Register(isWrite bool, name string, f CommandFunc) bool {
	cmds := r.wcmds
	if !isWrite {
		cmds = r.rcmds
	}
	if _, ok := cmds[strings.ToLower(name)]; ok {
		return false
	}
	cmds[name] = f
	return true
}

func (r *CmdRouter) GetCmdHandler(name string) (CommandFunc, bool, bool) {
	v, ok := r.rcmds[strings.ToLower(name)]
	if ok {
		return v, false, ok
	}
	v, ok = r.wcmds[strings.ToLower(name)]
	return v, true, ok
}

func (r *CmdRouter) RegisterInternal(name string, f InternalCommandFunc) bool {
	if _, ok := r.internalCmds[strings.ToLower(name)]; ok {
		return false
	}
	r.internalCmds[name] = f
	return true
}

func (r *CmdRouter) GetInternalCmdHandler(name string) (InternalCommandFunc, bool) {
	v, ok := r.internalCmds[strings.ToLower(name)]
	return v, ok
}

func (r *CmdRouter) RegisterMerge(name string, f MergeCommandFunc) bool {
	if _, ok := r.mergeCmds[strings.ToLower(name)]; ok {
		return false
	}
	r.mergeCmds[name] = f
	return true
}

func (r *CmdRouter) GetMergeCmdHandler(name string) (MergeCommandFunc, bool) {
	v, ok := r.mergeCmds[strings.ToLower(name)]
	return v, ok
}

type StringArray []string

func (a *StringArray) Set(s string) error {
	*a = append(*a, s)
	return nil
}

func (a *StringArray) String() string {
	return strings.Join(*a, ",")
}

const (
	MAX_PARTITION_NUM = 1024
	MAX_REPLICATOR    = 5
)

type MemberInfo struct {
	// the replica id
	ID uint64 `json:"id"`
	// the node id replica belong
	NodeID    uint64 `json:"node_id"`
	GroupName string `json:"group_name"`
	// group id the replica belong (different from namespace)
	GroupID  uint64   `json:"group_id"`
	RaftURLs []string `json:"peer_urls"`
}

func (self *MemberInfo) IsEqual(other *MemberInfo) bool {
	if self == nil || other == nil {
		return false
	}
	if self.ID != other.ID || self.NodeID != other.NodeID ||
		self.GroupName != other.GroupName || self.GroupID != other.GroupID {
		return false
	}
	if len(self.RaftURLs) != len(other.RaftURLs) {
		return false
	}
	for i, v := range self.RaftURLs {
		if v != other.RaftURLs[i] {
			return false
		}
	}
	return true
}

type SnapshotSyncInfo struct {
	ReplicaID   uint64
	NodeID      uint64
	RemoteAddr  string
	HttpAPIPort string
	DataRoot    string
	RsyncModule string
}

type IClusterInfo interface {
	GetSnapshotSyncInfo(string) ([]SnapshotSyncInfo, error)
	// return leader node id, leader epoch, for this namespace
	GetNamespaceLeader(fullNS string) (uint64, int64, error)
	UpdateMeForNamespaceLeader(fullNS string, oldEpoch int64) (int64, error)
}

type ScanResult struct {
	Result     interface{}
	NextCursor []byte
	PartionId  string
	Error      error
}

<<<<<<< HEAD
type IndexState int32

const (
	InitIndex      IndexState = 0
	BuildingIndex  IndexState = 1
	BuildDoneIndex IndexState = 2
	ReadyIndex     IndexState = 3
	DeletedIndex   IndexState = 4
)

type IndexPropertyDType int32

const (
	Int64V  IndexPropertyDType = 0
	Int32V  IndexPropertyDType = 1
	StringV IndexPropertyDType = 2
)

type HsetIndexSchema struct {
	Name       string             `json:"name"`
	IndexField string             `json:"index_field"`
	PrefixLen  int32              `json:"prefix_len"`
	Unique     int32              `json:"unique"`
	ValueType  IndexPropertyDType `json:"value_type"`
	State      IndexState         `json:"state"`
}

type JsonIndexSchema struct {
	State IndexState `json:"state"`
}

type IndexSchema struct {
	HsetIndexes []*HsetIndexSchema `json:"hset_indexes"`
	JsonIndexes []*JsonIndexSchema `json:"json_indexes"`
=======
type OnExpiredFunc func([]byte) error

type TTLChecker interface {
	Start()
	Stop()

	RegisterKVExpired(OnExpiredFunc)
	RegisterHashExpired(OnExpiredFunc)
	RegisterListExpired(OnExpiredFunc)
	RegisterSetExpired(OnExpiredFunc)
	RegisterZSetExpired(OnExpiredFunc)
>>>>>>> 6c2cb0dd
}<|MERGE_RESOLUTION|>--- conflicted
+++ resolved
@@ -241,7 +241,6 @@
 	Error      error
 }
 
-<<<<<<< HEAD
 type IndexState int32
 
 const (
@@ -276,7 +275,8 @@
 type IndexSchema struct {
 	HsetIndexes []*HsetIndexSchema `json:"hset_indexes"`
 	JsonIndexes []*JsonIndexSchema `json:"json_indexes"`
-=======
+}
+
 type OnExpiredFunc func([]byte) error
 
 type TTLChecker interface {
@@ -288,5 +288,4 @@
 	RegisterListExpired(OnExpiredFunc)
 	RegisterSetExpired(OnExpiredFunc)
 	RegisterZSetExpired(OnExpiredFunc)
->>>>>>> 6c2cb0dd
 }