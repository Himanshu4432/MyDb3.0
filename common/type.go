--- conflicted
+++ resolved
@@ -104,8 +104,6 @@
 	RangeOpen  uint8 = 0x11
 )
 
-<<<<<<< HEAD
-=======
 func ExtractNamesapce(rawKey []byte) (string, []byte, error) {
 	index := bytes.IndexByte(rawKey, ':')
 	if index <= 0 {
@@ -127,7 +125,6 @@
 	return table, other, nil
 }
 
->>>>>>> 233109a6
 type ScorePair struct {
 	Score  int64
 	Member []byte
@@ -270,7 +267,6 @@
 	Error      error
 }
 
-<<<<<<< HEAD
 type IndexState int32
 
 const (
@@ -305,7 +301,8 @@
 type IndexSchema struct {
 	HsetIndexes []*HsetIndexSchema `json:"hset_indexes"`
 	JsonIndexes []*JsonIndexSchema `json:"json_indexes"`
-=======
+}
+
 type FullScanResult struct {
 	Results    []interface{}
 	Type       DataType
@@ -317,5 +314,4 @@
 type FieldPair struct {
 	Field []byte
 	Value []byte
->>>>>>> 233109a6
 }